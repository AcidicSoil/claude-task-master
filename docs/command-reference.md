# Task Master Command Reference

Here's a comprehensive reference of all available commands:

## Global Flags

Use these flags with any command:

```bash
--verbose  # Enable debug logging
--silent   # Suppress all console output
```

## Parse PRD

```bash
# Parse a PRD file and generate tasks
task-master parse-prd <prd-file.txt>

# Limit the number of tasks generated
task-master parse-prd <prd-file.txt> --num-tasks=10

# Skip overwrite confirmation
task-master parse-prd <prd-file.txt> --yes
```

<<<<<<< HEAD
By default, Task Master prompts before overwriting an existing `tasks.json` file. Use `--yes` to bypass the prompt when automating.
=======
By default, this command looks for `.taskmaster/docs/prd.txt`. Use the
`--input` flag or a positional file argument only if your PRD is stored in a
different location.
>>>>>>> db230a62

## List Tasks

```bash
# List all tasks
task-master list

# List tasks with a specific status
task-master list --status=<status>

# List tasks with subtasks
task-master list --with-subtasks

# List tasks with a specific status and include subtasks
task-master list --status=<status> --with-subtasks
```

## Show Next Task

```bash
# Show the next task to work on based on dependencies and status
task-master next
```

## Show Specific Task

```bash
# Show details of a specific task
task-master show <id>
# or
task-master show --id=<id>

# View a specific subtask (e.g., subtask 2 of task 1)
task-master show 1.2
```

## Update Tasks

```bash
# Update tasks from a specific ID and provide context
task-master update --from=<id> --prompt="<prompt>"

# Update tasks using research role
task-master update --from=<id> --prompt="<prompt>" --research
```

## Update a Specific Task

```bash
# Update a single task by ID with new information
task-master update-task --id=<id> --prompt="<prompt>"

# Use research-backed updates
task-master update-task --id=<id> --prompt="<prompt>" --research
```

## Update a Subtask

```bash
# Append additional information to a specific subtask
task-master update-subtask --id=<parentId.subtaskId> --prompt="<prompt>"

# Example: Add details about API rate limiting to subtask 2 of task 5
task-master update-subtask --id=5.2 --prompt="Add rate limiting of 100 requests per minute"

# Use research-backed updates
task-master update-subtask --id=<parentId.subtaskId> --prompt="<prompt>" --research
```

Unlike the `update-task` command which replaces task information, the `update-subtask` command _appends_ new information to the existing subtask details, marking it with a timestamp. This is useful for iteratively enhancing subtasks while preserving the original content.

## Generate Task Files

```bash
# Generate individual task files from tasks.json
task-master generate
```

## Set Task Status

```bash
# Set status of a single task
task-master set-status --id=<id> --status=<status>

# Set status for multiple tasks
task-master set-status --id=1,2,3 --status=<status>

# Set status for subtasks
task-master set-status --id=1.1,1.2 --status=<status>
```

When marking a task as "done", all of its subtasks will automatically be marked as "done" as well.

## Expand Tasks

```bash
# Expand a specific task with subtasks
task-master expand --id=<id> --num=<number>

# Expand with additional context
task-master expand --id=<id> --prompt="<context>"

# Expand all pending tasks
task-master expand --all

# Force regeneration of subtasks for tasks that already have them
task-master expand --all --force

# Research-backed subtask generation for a specific task
task-master expand --id=<id> --research

# Research-backed generation for all tasks
task-master expand --all --research
```

## Clear Subtasks

```bash
# Clear subtasks from a specific task
task-master clear-subtasks --id=<id>

# Clear subtasks from multiple tasks
task-master clear-subtasks --id=1,2,3

# Clear subtasks from all tasks
task-master clear-subtasks --all
```

## Remove Subtask

```bash
# Delete a subtask from its parent task
task-master remove-subtask --id=<parentId.subtaskId>

# Skip the confirmation prompt
task-master remove-subtask --id=<parentId.subtaskId> --yes
```

Deleting a subtask requires confirmation unless `--yes` is supplied.

## Analyze Task Complexity

```bash
# Analyze complexity of all tasks
task-master analyze-complexity

# Save report to a custom location
task-master analyze-complexity --output=my-report.json

# Use a specific LLM model
task-master analyze-complexity --model=claude-3-opus-20240229

# Set a custom complexity threshold (1-10)
task-master analyze-complexity --threshold=6

# Use an alternative tasks file
task-master analyze-complexity --file=custom-tasks.json

# Use Perplexity AI for research-backed complexity analysis
task-master analyze-complexity --research
```

## View Complexity Report

```bash
# Display the task complexity analysis report
task-master complexity-report

# View a report at a custom location
task-master complexity-report --file=my-report.json
```

## Managing Task Dependencies

```bash
# Add a dependency to a task
task-master add-dependency --id=<id> --depends-on=<id>

# Remove a dependency from a task
task-master remove-dependency --id=<id> --depends-on=<id>

# Validate dependencies without fixing them
task-master validate-dependencies

# Find and fix invalid dependencies automatically
task-master fix-dependencies
```

## Move Tasks

```bash
# Move a task or subtask to a new position
task-master move --from=<id> --to=<id>

# Examples:
# Move task to become a subtask
task-master move --from=5 --to=7

# Move subtask to become a standalone task
task-master move --from=5.2 --to=7

# Move subtask to a different parent
task-master move --from=5.2 --to=7.3

# Reorder subtasks within the same parent
task-master move --from=5.2 --to=5.4

# Move a task to a new ID position (creates placeholder if doesn't exist)
task-master move --from=5 --to=25

# Move multiple tasks at once (must have the same number of IDs)
task-master move --from=10,11,12 --to=16,17,18
```

## Add a New Task

```bash
# Add a new task using AI (main role)
task-master add-task --prompt="Description of the new task"

# Add a new task using AI (research role)
task-master add-task --prompt="Description of the new task" --research

# Add a task with dependencies
task-master add-task --prompt="Description" --dependencies=1,2,3

# Add a task with priority
task-master add-task --prompt="Description" --priority=high
```

## Initialize a Project

```bash
# Initialize a new project with Task Master structure
task-master init
```

## Configure AI Models

```bash
# View current AI model configuration and API key status
task-master models

# Set the primary model for generation/updates (provider inferred if known)
task-master models --set-main=claude-3-opus-20240229

# Set the research model
task-master models --set-research=sonar-pro

# Set the fallback model
task-master models --set-fallback=claude-3-haiku-20240307

# Set a custom Ollama model for the main role
task-master models --set-main=my-local-llama --ollama

# Set a custom OpenRouter model for the research role
task-master models --set-research=google/gemini-pro --openrouter

# Run interactive setup to configure models, including custom ones
task-master models --setup
```

Configuration is stored in `.taskmasterconfig` in your project root. API keys are still managed via `.env` or MCP configuration. Use `task-master models` without flags to see available built-in models. Use `--setup` for a guided experience.<|MERGE_RESOLUTION|>--- conflicted
+++ resolved
@@ -24,13 +24,7 @@
 task-master parse-prd <prd-file.txt> --yes
 ```
 
-<<<<<<< HEAD
 By default, Task Master prompts before overwriting an existing `tasks.json` file. Use `--yes` to bypass the prompt when automating.
-=======
-By default, this command looks for `.taskmaster/docs/prd.txt`. Use the
-`--input` flag or a positional file argument only if your PRD is stored in a
-different location.
->>>>>>> db230a62
 
 ## List Tasks
 
