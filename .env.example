--- conflicted
+++ resolved
@@ -1,35 +1,29 @@
-<<<<<<< HEAD
 # API Keys (Required)
-ANTHROPIC_API_KEY=your_anthropic_api_key_here       # Format: sk-ant-api03-...
-PERPLEXITY_API_KEY=your_perplexity_api_key_here     # Format: pplx-...
+ANTHROPIC_API_KEY="your_anthropic_api_key_here"   # Format: sk-ant-api03-...
+PERPLEXITY_API_KEY="your_perplexity_api_key_here" # Format: pplx-...
+OPENAI_API_KEY="your_openai_api_key_here"         # Format: sk-...
+GOOGLE_API_KEY="your_google_api_key_here"         # Format: AIza...
+MISTRAL_API_KEY="your_mistral_api_key_here"       # Format: ...
+OPENROUTER_API_KEY="your_openrouter_api_key_here" # Format: sk-or-...
+XAI_API_KEY="your_xai_api_key_here"               # Format: ...
+AZURE_OPENAI_API_KEY="your_azure_key_here"        # Format: ...
 
 # API Base URLs (Optional)
-ANTHROPIC_API_BASE_URL=optional_base_url_here       # Optional custom base URL for Anthropic API
+ANTHROPIC_API_BASE_URL="optional_base_url_here" # Optional custom base URL for Anthropic API
 
 # Model Configuration
-MODEL=claude-3-7-sonnet-20250219                    # Recommended models: claude-3-7-sonnet-20250219, claude-3-opus-20240229
-PERPLEXITY_MODEL=sonar-pro                          # Perplexity model for research-backed subtasks
-MAX_TOKENS=64000                                    # Maximum tokens for model responses
-TEMPERATURE=0.2                                     # Temperature for model responses (0.0-1.0)
+MODEL="claude-3-7-sonnet-20250219" # Recommended models: claude-3-7-sonnet-20250219, claude-3-opus-20240229
+PERPLEXITY_MODEL="sonar-pro"       # Perplexity model for research-backed subtasks
+MAX_TOKENS="64000"                 # Maximum tokens for model responses
+TEMPERATURE="0.2"                  # Temperature for model responses (0.0-1.0)
 
 # Logging Configuration
-DEBUG=false                                         # Enable debug logging (true/false)
-LOG_LEVEL=info                                      # Log level (debug, info, warn, error)
+DEBUG="false"    # Enable debug logging (true/false)
+LOG_LEVEL="info" # Log level (debug, info, warn, error)
 
 # Task Generation Settings
-DEFAULT_SUBTASKS=5                                  # Default number of subtasks when expanding
-DEFAULT_PRIORITY=medium                             # Default priority for generated tasks (high, medium, low)
+DEFAULT_SUBTASKS="5"      # Default number of subtasks when expanding
+DEFAULT_PRIORITY="medium" # Default priority for generated tasks (high, medium, low)
 
 # Project Metadata (Optional)
-    PROJECT_NAME=Your Project Name                  # Override default project name in tasks.json
-=======
-# API Keys (Required for using in any role i.e. main/research/fallback -- see `task-master models`)
-ANTHROPIC_API_KEY=YOUR_ANTHROPIC_KEY_HERE
-PERPLEXITY_API_KEY=YOUR_PERPLEXITY_KEY_HERE
-OPENAI_API_KEY=YOUR_OPENAI_KEY_HERE
-GOOGLE_API_KEY=YOUR_GOOGLE_KEY_HERE
-MISTRAL_API_KEY=YOUR_MISTRAL_KEY_HERE
-OPENROUTER_API_KEY=YOUR_OPENROUTER_KEY_HERE
-XAI_API_KEY=YOUR_XAI_KEY_HERE
-AZURE_OPENAI_API_KEY=YOUR_AZURE_KEY_HERE
->>>>>>> e96734a6
+PROJECT_NAME="Your Project Name" # Override default project name in tasks.json